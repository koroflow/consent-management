'use client';

import { AnimatePresence, motion } from 'motion/react';
import {
	type CSSProperties,
	type FC,
	type HTMLAttributes,
	type ReactNode,
	forwardRef,
	useEffect,
	useState,
} from 'react';
import { createPortal } from 'react-dom';

import { ThemeContext, useStyles } from '../../theme';
import { Overlay } from './overlay';

<<<<<<< HEAD
import { useConsentManager } from '../../common';
import type { CookieBannerTheme } from '../theme';
=======
import { useConsentManager } from '../../headless';
import type { CookieBannerTheme } from '../types';
>>>>>>> 74e09470

/**
 * Props for the root component of the CookieBanner.
 *
 * @remarks
 * The root component serves as the top-level container and context provider
 * for the cookie banner. It manages the consent state and styling configuration
 * for all child components.
 *
 * @public
 */
interface CookieBannerRootProps extends HTMLAttributes<HTMLDivElement> {
	/**
	 * @remarks
	 * React elements to be rendered within the cookie banner.
	 * Typically includes Content, Title, Description, and Actions components.
	 */
	children: ReactNode;

	/**
	 * @remarks
	 * When true, removes all default styling from the banner and its children.
	 * Useful when implementing completely custom styles.
	 */
	noStyle?: boolean;

	/**
	 * @remarks
	 * Custom styles to be applied to the banner and its child components.
	 * These styles are made available through the CookieBanner context.
	 */
	theme?: Partial<CookieBannerTheme>;

	/**
	 * @remarks
	 * When true, disables the entrance/exit animations.
	 * Useful for environments where animations are not desired.
	 */
	disableAnimation?: boolean;
}

/**
 * Root component of the CookieBanner that provides context and styling.
 *
 * @remarks
 * This component:
 * - Provides the CookieBanner context to all child components
 * - Manages consent state through the consent manager
 * - Handles style distribution to child components
 * - Serves as the main container for the banner
 *
 * @example
 * Basic usage:
 * ```tsx
 * <CookieBanner.Root>
 *   <CookieBanner.Content>
 *     {Banner content}
 *   </CookieBanner.Content>
 * </CookieBanner.Root>
 * ```
 *
 * @example
 * With custom styling:
 * ```tsx
 * <CookieBanner.Root
 *   styles={{
 *     root: "fixed bottom-0 w-full bg-white ",
 *     content: "max-w-4xl mx-auto p-4",
 *     title: "text-xl font-bold",
 *     description: "mt-2 text-gray-600"
 *   }}
 * >
 *   { Banner content}
 * </CookieBanner.Root>
 * ```
 *
 * @public
 */
const CookieBannerRoot: FC<CookieBannerRootProps> = ({
	children,
	className,
	noStyle,
	disableAnimation,
	theme,
	...props
}) => {
	/** Access the consent manager for handling cookie preferences */
	const consentManager = useConsentManager();

	/**
	 * Combine consent manager state with styling configuration
	 * to create the context value for child components
	 */
	const contextValue = {
		...consentManager,
		disableAnimation,
		noStyle,
		theme,
	};

	return (
		<ThemeContext.Provider value={contextValue}>
			<CookieBannerRootChildren
				disableAnimation={disableAnimation}
				className={className}
				{...props}
			>
				{children}
			</CookieBannerRootChildren>
		</ThemeContext.Provider>
	);
};

/**
 * Props for the content section of the CookieBanner.
 *
 * @public
 */
interface CookieBannerRootChildrenProps extends HTMLAttributes<HTMLDivElement> {
	/**
	 * @remarks
	 * React elements to be rendered within the content section.
	 * This typically includes the title, description, and action buttons.
	 */
	children: ReactNode;

	/**
	 * @remarks
	 * When true, the component will not apply any styles.
	 */
	noStyle?: boolean;

	/**
	 * @remarks
	 * When true, the component will render its children directly without wrapping them in a DOM element.
	 * This enables better composition with other components.
	 */
	asChild?: boolean;

	disableAnimation?: boolean;
}

/**
 * Content component for the CookieBanner that handles layout and animations.
 *
 * @remarks
 * This component manages the main content area of the cookie banner, including:
 * - Client-side portal rendering to ensure proper stacking context
 * - Optional entrance/exit animations (controlled via CookieBanner.Root)
 * - Conditional rendering based on banner visibility state
 * - Style composition through the CookieBanner context
 *
 * @example
 * Basic usage with default styling and animations:
 * ```tsx
 * <CookieBannerRootChildren>
 *   <CookieBanner.Title>Privacy Notice</CookieBanner.Title>
 *   <CookieBanner.Description>
 *     We use cookies to improve your experience
 *   </CookieBanner.Description>
 *   <CookieBanner.Actions>
 *     <CookieBanner.RejectButton>Decline</CookieBanner.RejectButton>
 *     <CookieBanner.AcceptButton>Accept</CookieBanner.AcceptButton>
 *   </CookieBanner.Actions>
 * </CookieBannerRootChildren>
 * ```
 *
 * @example
 * Using asChild for custom wrapper:
 * ```tsx
 * <CookieBannerRootChildren asChild>
 *   <Card className="my-custom-card">
 *     {Content}
 *   </Card>
 * </CookieBannerRootChildren>
 * ```
 *
 * @public
 */
const CookieBannerRootChildren = forwardRef<
	HTMLDivElement,
	CookieBannerRootChildrenProps
>(
	(
		{
			asChild,
			children,
			className,
			style,
			className: forwardedClassName,
			disableAnimation,
			...props
		}: CookieBannerRootChildrenProps & {
			style?: CSSProperties;
			className?: string;
		},
		ref
	) => {
		const { showPopup } = useConsentManager();

		/**
		 * Apply styles from the CookieBanner context and merge with local styles.
		 * Uses the 'content' style key for consistent theming.
		 */
		const contentStyle = useStyles('cookie-banner.root', {
			baseClassName: [
				'cookie-banner cookie-banner-root cookie-banner-root-bottom-left',
			],
			style,
			className: forwardedClassName,
		});

		/**
		 * Track client-side mounting state to prevent SSR hydration issues
		 * with the portal rendering
		 */
		const [isMounted, setIsMounted] = useState(false);

		/**
		 * Initialize mounting state after initial render
		 * This ensures we only render the portal on the client side
		 */
		useEffect(() => {
			setIsMounted(true);
		}, []);

		// Prevent rendering until client-side mount is complete
		if (!isMounted) {
			return null;
		}

		// Only render when the banner should be shown
		return showPopup
			? createPortal(
					<>
						<Overlay />
						{disableAnimation ? (
							<div ref={ref} {...props} {...contentStyle}>
								{children}
							</div>
						) : (
							<AnimatePresence>
								<motion.div
									initial={{ opacity: 0, y: 50 }}
									animate={{ opacity: 1, y: 0 }}
									exit={{ opacity: 0, y: 50 }}
									transition={{ type: 'spring', stiffness: 300, damping: 30 }}
									{...contentStyle}
								>
									{children}
								</motion.div>
							</AnimatePresence>
						)}
					</>,
					document.body
				)
			: null;
	}
);

<<<<<<< HEAD
CookieBannerRootChildren.displayName = 'CookieBannerRootChildren';

const Root = CookieBannerRoot;

export { Root, CookieBannerRoot };
=======
CookieBannerRootChildren.displayName = 'CookieBannerRootChildren';
>>>>>>> 74e09470
<|MERGE_RESOLUTION|>--- conflicted
+++ resolved
@@ -15,13 +15,8 @@
 import { ThemeContext, useStyles } from '../../theme';
 import { Overlay } from './overlay';
 
-<<<<<<< HEAD
 import { useConsentManager } from '../../common';
 import type { CookieBannerTheme } from '../theme';
-=======
-import { useConsentManager } from '../../headless';
-import type { CookieBannerTheme } from '../types';
->>>>>>> 74e09470
 
 /**
  * Props for the root component of the CookieBanner.
@@ -282,12 +277,8 @@
 	}
 );
 
-<<<<<<< HEAD
 CookieBannerRootChildren.displayName = 'CookieBannerRootChildren';
 
 const Root = CookieBannerRoot;
 
-export { Root, CookieBannerRoot };
-=======
-CookieBannerRootChildren.displayName = 'CookieBannerRootChildren';
->>>>>>> 74e09470
+export { Root, CookieBannerRoot };