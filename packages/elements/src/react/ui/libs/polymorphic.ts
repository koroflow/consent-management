--- conflicted
+++ resolved
@@ -18,13 +18,8 @@
 > = PropsWithChildren<Props & AsProp<T>> &
 	Omit<ComponentPropsWithoutRef<T>, PropsToOmit<T, Props>>;
 
-<<<<<<< HEAD
-export type PolymorphicRef<T extends React.ElementType> =
-	React.ComponentPropsWithRef<T>['ref'];
-=======
 export type PolymorphicRef<T extends ElementType> =
 	ComponentPropsWithRef<T>['ref'];
->>>>>>> 74e09470
 
 type PolymorphicComponentPropWithRef<
 	T extends ElementType,
@@ -45,8 +40,4 @@
 	T extends ElementType,
 >(
 	props: PolymorphicComponentPropsWithRef<T, P>
-<<<<<<< HEAD
-) => React.ReactNode;
-=======
-) => ReactNode;
->>>>>>> 74e09470
+) => ReactNode;