'use client';
import { cn } from '@koroflow/shadcn/libs';
import { motion } from 'motion/react';
<<<<<<< HEAD
import React, { useId } from 'react';
=======
import { Fragment, useId } from 'react';
>>>>>>> 74e09470

interface PathAnimation {
	startColor: string;
	stopColor: string;
	delay: number;
}

export const GoogleGeminiEffect = ({
	pathAnimations,
	className,
}: {
	pathAnimations: PathAnimation[];
	className?: string;
}) => {
	const ids = pathAnimations.map(() => useId());

	return (
		<svg
			viewBox="0 0 1240 310"
			className={cn('h-full w-full', className)}
			xmlns="http://www.w3.org/2000/svg"
		>
			<title> diagram </title>
			{pathAnimations.map((animation, index) => (
				<Fragment key={ids[index]}>
					<path
						d={
							[
								'M1238.04 8.79777C1134.41 10.9375 1068.73 22.3533 1028.5 48.66C972 85.6021 969.5 98.66 929.5 125.16C907.5 138.66 911.5 136.16 867.5 146.896C834.5 155.396 832.8 165.743 816 165.396C798.141 165.026 786.961 154.498 766.535 147.878C760.624 145.962 754.243 145.329 748.364 147.339C729.35 153.84 710.375 173.896 694 173.896C678.421 174.308 661.362 154.017 643.812 145.739C636.716 142.391 628.505 143.148 621.274 146.196C597.81 156.084 585.171 173.896 569.5 173.896C552.5 174.396 531.5 143.896 511.5 143.896C490 143.896 471.5 166.396 451.5 166.396C441.149 166.071 417.104 156.718 403.511 150.534C401.16 149.464 398.746 148.556 396.259 147.859C356.916 136.837 324.176 123.809 311 112.66C299.182 102.66 222 36.383 165.5 23.16C114.469 11.2166 74.3293 8.36318 1.13916 8.32422',
								'M1237.56 83.8094C1169.32 83.5489 1135.31 84.167 1085 91.66C1042.23 98.031 1022.5 102.16 971 126.66C947.5 137.84 934.5 151.895 863 151.895C823 149.395 807.8 169.243 791 168.895C773.089 168.525 759.178 153.924 737.992 146.354C732.141 144.264 725.718 143.629 719.903 145.817C701.211 152.847 683.364 174.729 667 174.729C651.454 175.14 635.448 155.049 618.298 146.777C611.231 143.368 603.017 144.168 595.751 147.132C572.076 156.79 558.676 173.729 543 173.729C526 174.229 504.5 146.395 484.5 146.395C464.814 146.395 447 166.395 423 163.895C404.5 161.968 403.786 157.372 387 152.895C372 148.895 347.371 146.625 323.5 139.66C287.517 129.161 251 109.66 223.5 101.66C186.797 90.9828 81.6422 86.6385 1.0874 84.8712',
								'M1237.88 158.357C1189.59 158.671 1194.33 159.562 1141 159.562C1078.99 159.562 1077.5 158.395 1024 158.395C990.5 158.395 1014.5 158.395 955.5 158.395C936.5 158.395 906.3 160.243 889.5 159.895C870.679 159.506 866.993 156.408 837.176 150.791C832.097 149.834 826.856 149.415 821.814 150.552C802.316 154.946 782.791 169.395 766 169.395C750.418 169.808 732.335 152.224 714.423 144.905C707.16 141.937 698.991 142.625 691.793 145.75C668.77 155.743 657.654 173.895 642 173.895C625 174.395 600.5 144.395 580.5 144.395C559 144.395 547.5 160.562 527.5 164.562C516 166.862 488 161.593 475 158.895C469.162 157.684 464.04 156.866 459.508 156.357C418.631 151.765 377.503 159.963 336.37 160.283C322.849 160.388 305.976 160.1 280.5 158.895C214.323 158.895 112.027 159.249 1.17773 159.261',
								'M1237.9 232.8C1163.76 232.59 1137.15 231.947 1080.5 224.395C1016.5 215.864 1002.24 201.787 956.5 182.16C937.5 175.957 920.91 165.846 882.951 165.223C857.139 164.799 830.879 166.867 807.429 156.071C796.865 151.207 786.47 146.757 779.5 146.902C761.599 147.272 749.246 164.053 728.451 172.151C722.661 174.406 716.218 175.001 710.403 172.814C691.711 165.783 673.864 143.902 657.5 143.902C641.932 143.49 624.886 162.735 607.349 170.665C600.2 173.898 592.004 173.149 584.774 170.102C561.31 160.212 548.671 142.395 533 142.395C516 141.895 492 168.895 476 168.895C455.5 168.395 454.5 161.895 434.5 157.895C423 155.595 394 157.889 379 160.395C326 171.395 334 168.66 308 180.16C292.5 188.66 248 208.16 210 218.66C184.863 229.324 103.444 231.865 1.10107 232.471',
								'M1237.9 308.17C1159.7 307.769 1086.08 302.786 1040 274.16C982.5 239.66 977.5 218.519 934 194.16C907.42 179.278 896.012 175.771 872.199 170.114C863.095 167.952 854.234 164.92 845.817 160.833C835.293 155.722 822.677 150.331 803.5 148.896C789.748 147.866 775.952 158.209 762.827 165.229C750.214 171.975 735.13 170.331 722.469 163.675C704.103 154.019 694.831 141.63 682 141.895C664.085 142.266 651.726 162.275 630.902 171.125C625.184 173.555 618.727 174.094 612.903 171.929C593.545 164.732 573.408 141.895 557 141.895C541.446 141.484 524.755 160.355 507.356 168.179C500.2 171.397 492.042 170.568 484.66 167.909C462.429 159.899 453.591 149.396 438 149.396C421 148.896 409.664 164.508 390 168.16C355 174.66 339 176.66 297.5 211.16C239.5 266.16 226.5 275.16 169 292.16C112.713 306.062 73.3509 308.232 1.12207 308.363',
							][index]
						}
						stroke="currentColor"
						strokeOpacity={0.1}
						strokeWidth="1.5"
						fill="none"
					/>
					<path
						d={
							[
								'M1238.04 8.79777C1134.41 10.9375 1068.73 22.3533 1028.5 48.66C972 85.6021 969.5 98.66 929.5 125.16C907.5 138.66 911.5 136.16 867.5 146.896C834.5 155.396 832.8 165.743 816 165.396C798.141 165.026 786.961 154.498 766.535 147.878C760.624 145.962 754.243 145.329 748.364 147.339C729.35 153.84 710.375 173.896 694 173.896C678.421 174.308 661.362 154.017 643.812 145.739C636.716 142.391 628.505 143.148 621.274 146.196C597.81 156.084 585.171 173.896 569.5 173.896C552.5 174.396 531.5 143.896 511.5 143.896C490 143.896 471.5 166.396 451.5 166.396C441.149 166.071 417.104 156.718 403.511 150.534C401.16 149.464 398.746 148.556 396.259 147.859C356.916 136.837 324.176 123.809 311 112.66C299.182 102.66 222 36.383 165.5 23.16C114.469 11.2166 74.3293 8.36318 1.13916 8.32422',
								'M1237.56 83.8094C1169.32 83.5489 1135.31 84.167 1085 91.66C1042.23 98.031 1022.5 102.16 971 126.66C947.5 137.84 934.5 151.895 863 151.895C823 149.395 807.8 169.243 791 168.895C773.089 168.525 759.178 153.924 737.992 146.354C732.141 144.264 725.718 143.629 719.903 145.817C701.211 152.847 683.364 174.729 667 174.729C651.454 175.14 635.448 155.049 618.298 146.777C611.231 143.368 603.017 144.168 595.751 147.132C572.076 156.79 558.676 173.729 543 173.729C526 174.229 504.5 146.395 484.5 146.395C464.814 146.395 447 166.395 423 163.895C404.5 161.968 403.786 157.372 387 152.895C372 148.895 347.371 146.625 323.5 139.66C287.517 129.161 251 109.66 223.5 101.66C186.797 90.9828 81.6422 86.6385 1.0874 84.8712',
								'M1237.88 158.357C1189.59 158.671 1194.33 159.562 1141 159.562C1078.99 159.562 1077.5 158.395 1024 158.395C990.5 158.395 1014.5 158.395 955.5 158.395C936.5 158.395 906.3 160.243 889.5 159.895C870.679 159.506 866.993 156.408 837.176 150.791C832.097 149.834 826.856 149.415 821.814 150.552C802.316 154.946 782.791 169.395 766 169.395C750.418 169.808 732.335 152.224 714.423 144.905C707.16 141.937 698.991 142.625 691.793 145.75C668.77 155.743 657.654 173.895 642 173.895C625 174.395 600.5 144.395 580.5 144.395C559 144.395 547.5 160.562 527.5 164.562C516 166.862 488 161.593 475 158.895C469.162 157.684 464.04 156.866 459.508 156.357C418.631 151.765 377.503 159.963 336.37 160.283C322.849 160.388 305.976 160.1 280.5 158.895C214.323 158.895 112.027 159.249 1.17773 159.261',
								'M1237.9 232.8C1163.76 232.59 1137.15 231.947 1080.5 224.395C1016.5 215.864 1002.24 201.787 956.5 182.16C937.5 175.957 920.91 165.846 882.951 165.223C857.139 164.799 830.879 166.867 807.429 156.071C796.865 151.207 786.47 146.757 779.5 146.902C761.599 147.272 749.246 164.053 728.451 172.151C722.661 174.406 716.218 175.001 710.403 172.814C691.711 165.783 673.864 143.902 657.5 143.902C641.932 143.49 624.886 162.735 607.349 170.665C600.2 173.898 592.004 173.149 584.774 170.102C561.31 160.212 548.671 142.395 533 142.395C516 141.895 492 168.895 476 168.895C455.5 168.395 454.5 161.895 434.5 157.895C423 155.595 394 157.889 379 160.395C326 171.395 334 168.66 308 180.16C292.5 188.66 248 208.16 210 218.66C184.863 229.324 103.444 231.865 1.10107 232.471',
								'M1237.9 308.17C1159.7 307.769 1086.08 302.786 1040 274.16C982.5 239.66 977.5 218.519 934 194.16C907.42 179.278 896.012 175.771 872.199 170.114C863.095 167.952 854.234 164.92 845.817 160.833C835.293 155.722 822.677 150.331 803.5 148.896C789.748 147.866 775.952 158.209 762.827 165.229C750.214 171.975 735.13 170.331 722.469 163.675C704.103 154.019 694.831 141.63 682 141.895C664.085 142.266 651.726 162.275 630.902 171.125C625.184 173.555 618.727 174.094 612.903 171.929C593.545 164.732 573.408 141.895 557 141.895C541.446 141.484 524.755 160.355 507.356 168.179C500.2 171.397 492.042 170.568 484.66 167.909C462.429 159.899 453.591 149.396 438 149.396C421 148.896 409.664 164.508 390 168.16C355 174.66 339 176.66 297.5 211.16C239.5 266.16 226.5 275.16 169 292.16C112.713 306.062 73.3509 308.232 1.12207 308.363',
							][index]
						}
						stroke={`url(#${ids[index]})`}
						strokeWidth="1.5"
						fill="none"
					/>
					<defs>
						<motion.linearGradient
							id={ids[index]}
							gradientUnits="userSpaceOnUse"
							initial={{
								x1: '-100%',
								x2: '-100%',
							}}
							animate={{
								x1: ['-100%', '200%'],
								x2: ['0%', '300%'],
							}}
							transition={{
								duration: 4,
								delay: animation.delay,
								repeat: Number.POSITIVE_INFINITY,
								repeatType: 'loop',
								ease: 'linear',
							}}
						>
							<stop
								stopColor={animation.startColor}
								stopOpacity="0"
								offset="0%"
							/>
							<stop
								stopColor={animation.startColor}
								stopOpacity="0.1"
								offset="15%"
							/>
							<stop stopColor={animation.startColor} offset="35%" />
							<stop stopColor={animation.stopColor} offset="65%" />
							<stop
								stopColor={animation.stopColor}
								stopOpacity="0.1"
								offset="85%"
							/>
							<stop
								stopColor={animation.stopColor}
								stopOpacity="0"
								offset="100%"
							/>
						</motion.linearGradient>
					</defs>
				</Fragment>
			))}
		</svg>
	);
};<|MERGE_RESOLUTION|>--- conflicted
+++ resolved
@@ -1,11 +1,7 @@
 'use client';
 import { cn } from '@koroflow/shadcn/libs';
 import { motion } from 'motion/react';
-<<<<<<< HEAD
-import React, { useId } from 'react';
-=======
 import { Fragment, useId } from 'react';
->>>>>>> 74e09470
 
 interface PathAnimation {
 	startColor: string;
