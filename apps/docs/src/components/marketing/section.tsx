"use client";

import { cn } from "@koroflow/shadcn/libs";

import { type ReactNode, forwardRef, useRef } from "react";

interface SectionProps {
	id?: string;
	title?: string;
	subtitle?: string;
	description?: string;
	children?: ReactNode;
	className?: string;
	align?: "left" | "center" | "right";
}

const Section = forwardRef<HTMLElement, SectionProps>(
	(
		{ id, title, subtitle, description, children, className, align },
		forwardedRef,
	) => {
		const internalRef = useRef<HTMLElement>(null);
		const ref = forwardedRef || internalRef;
		const sectionId = title ? title.toLowerCase().replace(/\s+/g, "-") : id;
		const alignmentClass =
			align === "left"
				? "text-left"
				: align === "right"
					? "text-right"
					: "text-center";

		return (
			<section id={id} ref={ref}>
				<div className={cn("container relative mx-auto", className)}>
					{(title || subtitle || description) && (
						<div
							className={cn(
								alignmentClass,
								"relative mx-auto overflow-hidden p-2 py-8 md:p-12 lg:pt-24 lg:pb-16",
							)}
						>
							{title && (
								<h2 className="text-center font-semibold text-3xl leading-8 sm:text-center sm:text-4xl sm:leading-6">
									{title}
								</h2>
							)}

							{subtitle && (
								<h3
									className={cn(
										"mx-0 mt-4 max-w-lg text-balance font-bold text-5xl text-foreground lowercase leading-[1.2] tracking-tighter sm:max-w-none sm:text-4xl md:text-5xl lg:text-6xl",
										align === "center"
											? "mx-auto"
											: align === "right"
												? "ml-auto"
												: "",
									)}
								>
									{subtitle}
								</h3>
							)}
							{description && (
								<p
									className={cn(
										"mt-6 max-w-2xl text-balance text-lg text-muted-foreground leading-8",
										align === "center"
											? "mx-auto"
											: align === "right"
												? "ml-auto"
												: "",
									)}
								>
									{description}
								</p>
							)}
<<<<<<< HEAD
							<div className="pointer-events-none absolute bottom-0 left-0 right-0 h-full w-full bg-linear-to-t from-background dark:from-background -z-10 from-50%" />
=======
							<div className="-z-10 pointer-events-none absolute right-0 bottom-0 left-0 h-full w-full bg-gradient-to-t from-50% from-background dark:from-background" />
>>>>>>> e665bd7b
							{/* <FlickeringGrid
                squareSize={4}
                gridGap={4}
                color="#6B7280"
                maxOpacity={0.2}
                flickerChance={0.1}
                className="-z-20 absolute inset-0 size-full"
              /> */}
						</div>
					)}
					{children}
				</div>
			</section>
		);
	},
);

Section.displayName = "Section";

export { Section };<|MERGE_RESOLUTION|>--- conflicted
+++ resolved
@@ -73,11 +73,7 @@
 									{description}
 								</p>
 							)}
-<<<<<<< HEAD
 							<div className="pointer-events-none absolute bottom-0 left-0 right-0 h-full w-full bg-linear-to-t from-background dark:from-background -z-10 from-50%" />
-=======
-							<div className="-z-10 pointer-events-none absolute right-0 bottom-0 left-0 h-full w-full bg-gradient-to-t from-50% from-background dark:from-background" />
->>>>>>> e665bd7b
 							{/* <FlickeringGrid
                 squareSize={4}
                 gridGap={4}
