--- conflicted
+++ resolved
@@ -1,8 +1,5 @@
 import { cn } from '@koroflow/shadcn/libs';
-<<<<<<< HEAD
-=======
-import type { CSSProperties, ReactNode } from 'react';
->>>>>>> 74e09470
+import type { ReactNode } from 'react';
 
 export interface OrbitingCirclesProps {
 	className?: string;
@@ -48,11 +45,7 @@
 						'--duration': duration,
 						'--radius': radius,
 						'--delay': -delay,
-<<<<<<< HEAD
 					} as React.CSSProperties
-=======
-					} as CSSProperties
->>>>>>> 74e09470
 				}
 				className={cn(
 					'absolute flex size-[2rem] transform-gpu animate-orbit items-center justify-center rounded-full border border-border bg-background [animation-delay:calc(var(--delay)*1000ms)] dark:bg-background',
