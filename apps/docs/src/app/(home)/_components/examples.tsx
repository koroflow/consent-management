--- conflicted
+++ resolved
@@ -1,7 +1,4 @@
-<<<<<<< HEAD
-=======
 import type { ReactNode } from 'react';
->>>>>>> 74e09470
 import { CodeBlock } from '~/components/marketing/codeblock';
 import { Section } from '~/components/marketing/section';
 import { ExamplesClient } from './examples.client';
