<<<<<<< HEAD
import {
	ConsentManagerDialog,
	ConsentManagerProvider,
	CookieBanner,
} from '@koroflow/elements';
import { RootProvider } from 'fumadocs-ui/provider';
import { Inter } from 'next/font/google';
import type { ReactNode } from 'react';

import './global.css';
import '@koroflow/elements/globals.css';
=======
import './global.css';
import CookieBanner from '@koroflow/elements/cookie-banner';
import { ConsentManagerProvider } from '@koroflow/elements/headless';
import { RootProvider } from 'fumadocs-ui/provider';
import { Inter } from 'next/font/google';
import type { ReactNode } from 'react';
import '@koroflow/elements/globals.css';
import { ConsentManagerDialog } from '@koroflow/elements/consent-manager';
>>>>>>> 74e09470

const inter = Inter({
	subsets: ['latin'],
});

export default function Layout({ children }: { children: ReactNode }) {
	return (
		<html lang="en" className={inter.className} suppressHydrationWarning>
			<body className="flex min-h-screen flex-col">
				<RootProvider>
					<ConsentManagerProvider initialGdprTypes={['necessary', 'marketing']}>
						<CookieBanner />
						<ConsentManagerDialog />
						{children}
					</ConsentManagerProvider>
				</RootProvider>
			</body>
		</html>
	);
}<|MERGE_RESOLUTION|>--- conflicted
+++ resolved
@@ -1,25 +1,14 @@
-<<<<<<< HEAD
+import './global.css';
+
+import { RootProvider } from 'fumadocs-ui/provider';
+import { Inter } from 'next/font/google';
+import type { ReactNode } from 'react';
+import '@koroflow/elements/globals.css';
 import {
 	ConsentManagerDialog,
 	ConsentManagerProvider,
 	CookieBanner,
 } from '@koroflow/elements';
-import { RootProvider } from 'fumadocs-ui/provider';
-import { Inter } from 'next/font/google';
-import type { ReactNode } from 'react';
-
-import './global.css';
-import '@koroflow/elements/globals.css';
-=======
-import './global.css';
-import CookieBanner from '@koroflow/elements/cookie-banner';
-import { ConsentManagerProvider } from '@koroflow/elements/headless';
-import { RootProvider } from 'fumadocs-ui/provider';
-import { Inter } from 'next/font/google';
-import type { ReactNode } from 'react';
-import '@koroflow/elements/globals.css';
-import { ConsentManagerDialog } from '@koroflow/elements/consent-manager';
->>>>>>> 74e09470
 
 const inter = Inter({
 	subsets: ['latin'],
